--- conflicted
+++ resolved
@@ -9,9 +9,4 @@
 ![](https://raw.githubusercontent.com/rl-king/positive/master/positive.png)
 
 ## Using it
-<<<<<<< HEAD
-You probably don't want to use this, although functional, it's also a Haskell and
-Elm playground with a lot of random breaking changes.
-=======
-You probably don't want to use this, it's a Haskell and Elm playground with a lot of random breaking changes.
->>>>>>> 2b3b467e
+You probably don't want to use this, it's a Haskell and Elm playground with a lot of random breaking changes.